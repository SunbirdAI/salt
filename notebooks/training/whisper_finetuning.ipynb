--- conflicted
+++ resolved
@@ -629,11 +629,7 @@
    "name": "python",
    "nbconvert_exporter": "python",
    "pygments_lexer": "ipython3",
-<<<<<<< HEAD
-   "version": "3.9.7"
-=======
    "version": "3.10.12"
->>>>>>> acedaf15
   }
  },
  "nbformat": 4,
